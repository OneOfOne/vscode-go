/*---------------------------------------------------------
 * Copyright (C) Microsoft Corporation. All rights reserved.
 * Licensed under the MIT License. See License.txt in the project root for license information.
 *--------------------------------------------------------*/

import * as path from 'path';
import * as os from 'os';
import { DebugProtocol } from 'vscode-debugprotocol';
import { DebugSession, InitializedEvent, TerminatedEvent, ThreadEvent, StoppedEvent, OutputEvent, Thread, StackFrame, Scope, Source, Handles } from 'vscode-debugadapter';
import { existsSync, lstatSync } from 'fs';
import { basename, dirname, extname } from 'path';
import { spawn, ChildProcess, execSync, spawnSync, execFile } from 'child_process';
import { Client, RPCConnection } from 'json-rpc2';
import { parseEnvFile, getBinPathWithPreferredGopath, resolveHomeDir, getInferredGopath, getCurrentGoWorkspaceFromGOPATH, envPath, fixDriveCasingInWindows } from '../goPath';
import * as logger from 'vscode-debug-logger';

// This enum should stay in sync with https://golang.org/pkg/reflect/#Kind

enum GoReflectKind {
	Invalid = 0,
	Bool,
	Int,
	Int8,
	Int16,
	Int32,
	Int64,
	Uint,
	Uint8,
	Uint16,
	Uint32,
	Uint64,
	Uintptr,
	Float32,
	Float64,
	Complex64,
	Complex128,
	Array,
	Chan,
	Func,
	Interface,
	Map,
	Ptr,
	Slice,
	String,
	Struct,
	UnsafePointer
}

// These types should stay in sync with:
// https://github.com/derekparker/delve/blob/master/service/api/types.go

interface CommandOut {
	State: DebuggerState;
}

interface DebuggerState {
	exited: boolean;
	exitStatus: number;
	breakPoint: DebugBreakpoint;
	breakPointInfo: {};
	currentThread: DebugThread;
	currentGoroutine: DebugGoroutine;
}

interface ClearBreakpointOut {
	breakpoint: DebugBreakpoint;
}

interface CreateBreakpointOut {
	breakpoint: DebugBreakpoint;
}

interface GetVersionOut {
	DelveVersion: string;
	APIVersion: number;
}

interface DebugBreakpoint {
	addr: number;
	continue: boolean;
	file: string;
	functionName?: string;
	goroutine: boolean;
	id: number;
	name: string;
	line: number;
	stacktrace: number;
	variables?: DebugVariable[];
	loadArgs?: LoadConfig;
	loadLocals?: LoadConfig;
	cond?: string;
}

interface LoadConfig {
	// FollowPointers requests pointers to be automatically dereferenced.
	followPointers: boolean;
	// MaxVariableRecurse is how far to recurse when evaluating nested types.
	maxVariableRecurse: number;
	// MaxStringLen is the maximum number of bytes read from a string
	maxStringLen: number;
	// MaxArrayValues is the maximum number of elements read from an array, a slice or a map.
	maxArrayValues: number;
	// MaxStructFields is the maximum number of fields read from a struct, -1 will read all fields.
	maxStructFields: number;
}

interface DebugThread {
	file: string;
	id: number;
	line: number;
	pc: number;
	function?: DebugFunction;
}

interface StacktraceOut {
	Locations: DebugLocation[];
}

interface DebugLocation {
	pc: number;
	file: string;
	line: number;
	function: DebugFunction;
}

interface DebugFunction {
	name: string;
	value: number;
	type: number;
	goType: number;
	args: DebugVariable[];
	locals: DebugVariable[];
}

interface ListVarsOut {
	Variables: DebugVariable[];
}

interface ListFunctionArgsOut {
	Args: DebugVariable[];
}

interface EvalOut {
	Variable: DebugVariable;
}

interface DebugVariable {
	name: string;
	addr: number;
	type: string;
	realType: string;
	kind: GoReflectKind;
	value: string;
	len: number;
	cap: number;
	children: DebugVariable[];
	unreadable: string;
	fullyQualifiedName: string;
}

interface ListGoroutinesOut {
	Goroutines: DebugGoroutine[];
}

interface DebugGoroutine {
	id: number;
	currentLoc: DebugLocation;
	userCurrentLoc: DebugLocation;
	goStatementLoc: DebugLocation;
}

interface DebuggerCommand {
	name: string;
	threadID?: number;
	goroutineID?: number;
}

interface RestartOut {
	DiscardedBreakpoints: DiscardedBreakpoint[];
}

interface DiscardedBreakpoint {
	breakpoint: DebugBreakpoint;
	reason: string;
}

// This interface should always match the schema found in `package.json`.
interface LaunchRequestArguments extends DebugProtocol.LaunchRequestArguments {
	program: string;
	stopOnEntry?: boolean;
	args?: string[];
	showLog?: boolean;
	logOutput?: string;
	cwd?: string;
	env?: { [key: string]: string; };
	mode?: string;
	remotePath?: string;
	port?: number;
	host?: string;
	buildFlags?: string;
	init?: string;
	trace?: boolean | 'verbose';
	/** Optional path to .env file. */
	envFile?: string;
	backend?: string;
	output?: string;
	/** Delve LoadConfig parameters **/
	dlvLoadConfig?: LoadConfig;
	dlvToolPath: string;
	/** Delve Version */
	apiVersion: number;
	/** Delve maximum stack trace depth */
	stackTraceDepth: number;
	currentFile: string;
}

process.on('uncaughtException', (err: any) => {
	const errMessage = err && (err.stack || err.message);
	logger.error(`Unhandled error in debug adapter: ${errMessage}`);
	throw err;
});

function logArgsToString(args: any[]): string {
	return args.map(arg => {
		return typeof arg === 'string' ?
			arg :
			JSON.stringify(arg);
	}).join(' ');
}

function verbose(...args: any[]) {
	logger.verbose(logArgsToString(args));
}

function log(...args: any[]) {
	logger.log(logArgsToString(args));
}

function logError(...args: any[]) {
	logger.error(logArgsToString(args));
}

function normalizePath(filePath: string) {
	if (process.platform === 'win32') {
		filePath = path.normalize(filePath);
		return fixDriveCasingInWindows(filePath);
	}
	return filePath;
}

class Delve {
	program: string;
	remotePath: string;
	debugProcess: ChildProcess;
	loadConfig: LoadConfig;
	connection: Promise<RPCConnection>;
	onstdout: (str: string) => void;
	onstderr: (str: string) => void;
	onclose: (code: number) => void;
	noDebug: boolean;
	isApiV1: boolean;
	dlvEnv: any;
	stackTraceDepth: number;

	constructor(remotePath: string, port: number, host: string, program: string, launchArgs: LaunchRequestArguments) {
		this.program = normalizePath(program);
		this.remotePath = remotePath;
		this.isApiV1 = false;
		if (typeof launchArgs.apiVersion === 'number') {
			this.isApiV1 = launchArgs.apiVersion === 1;
		} else if (typeof launchArgs['useApiV1'] === 'boolean') {
			this.isApiV1 = launchArgs['useApiV1'];
		}
		this.stackTraceDepth = launchArgs.stackTraceDepth;
		let mode = launchArgs.mode;
		let dlvCwd = dirname(program);
		let isProgramDirectory = false;
		let launchArgsEnv = launchArgs.env || {};
		this.connection = new Promise((resolve, reject) => {
			// Validations on the program
			if (!program) {
				return reject('The program attribute is missing in the debug configuration in launch.json');
			}
			try {
				let pstats = lstatSync(program);
				if (pstats.isDirectory()) {
					if (mode === 'exec') {
						logError(`The program "${program}" must not be a directory in exec mode`);
						return reject('The program attribute must be an executable in exec mode');
					}
					dlvCwd = program;
					isProgramDirectory = true;
				} else if (mode !== 'exec' && extname(program) !== '.go') {
					logError(`The program "${program}" must be a valid go file in debug mode`);
					return reject('The program attribute must be a directory or .go file in debug mode');
				}
			} catch (e) {
				logError(`The program "${program}" does not exist: ${e}`);
				return reject('The program attribute must point to valid directory, .go file or executable.');
			}

			// read env from disk and merge into env variables
			let fileEnv = {};
			try {
				fileEnv = parseEnvFile(launchArgs.envFile);
			} catch (e) {
				return reject(e);
			}

			let env = Object.assign({}, process.env, fileEnv, launchArgsEnv);

			let dirname = isProgramDirectory ? program : path.dirname(program);
			if (!env['GOPATH'] && (mode === 'debug' || mode === 'test')) {
				// If no GOPATH is set, then infer it from the file/package path
				// Not applicable to exec mode in which case `program` need not point to source code under GOPATH
				env['GOPATH'] = getInferredGopath(dirname) || env['GOPATH'];
			}
			this.dlvEnv = env;
			verbose(`Using GOPATH: ${env['GOPATH']}`);

			if (!!launchArgs.noDebug) {
				if (mode === 'debug') {
					if (isProgramDirectory && launchArgs.currentFile) {
						program = launchArgs.currentFile;
						isProgramDirectory = false;
					}

					if (!isProgramDirectory) {
						this.noDebug = true;
						let runArgs = ['run'];
						if (launchArgs.buildFlags) {
							runArgs.push(launchArgs.buildFlags);
						}
						runArgs.push(program);
						if (launchArgs.args) {
							runArgs.push(...launchArgs.args);
						}
						this.debugProcess = spawn(getBinPathWithPreferredGopath('go', []), runArgs, { env });
						this.debugProcess.stderr.on('data', chunk => {
							let str = chunk.toString();
							if (this.onstderr) { this.onstderr(str); }
						});
						this.debugProcess.stdout.on('data', chunk => {
							let str = chunk.toString();
							if (this.onstdout) { this.onstdout(str); }
						});
						this.debugProcess.on('close', (code) => {
							logError('Process exiting with code: ' + code);
							if (this.onclose) { this.onclose(code); }
						});
						this.debugProcess.on('error', function (err) {
							reject(err);
						});
						resolve();
						return;
					}
				}
			}
			this.noDebug = false;
			let serverRunning = false;

			// Get default LoadConfig values according to delve API:
			// https://github.com/derekparker/delve/blob/c5c41f635244a22d93771def1c31cf1e0e9a2e63/service/rpc1/server.go#L13
			// https://github.com/derekparker/delve/blob/c5c41f635244a22d93771def1c31cf1e0e9a2e63/service/rpc2/server.go#L423
			this.loadConfig = launchArgs.dlvLoadConfig || {
				followPointers: true,
				maxVariableRecurse: 1,
				maxStringLen: 64,
				maxArrayValues: 64,
				maxStructFields: -1
			};

			if (mode === 'remote') {
				this.debugProcess = null;
				serverRunning = true;  // assume server is running when in remote mode
				connectClient(port, host);
				return;
			}

			if (!existsSync(launchArgs.dlvToolPath)) {
				verbose(`Couldn't find dlv at the Go tools path, ${process.env['GOPATH']}${env['GOPATH'] ? ', ' + env['GOPATH'] : ''} or ${envPath}`);
				return reject(`Cannot find Delve debugger. Install from https://github.com/derekparker/delve & ensure it is in your Go tools path, "GOPATH/bin" or "PATH".`);
			}

			let currentGOWorkspace = getCurrentGoWorkspaceFromGOPATH(env['GOPATH'], dirname);
			let dlvArgs = [mode || 'debug'];
			if (mode === 'exec') {
				dlvArgs = dlvArgs.concat([program]);
			} else if (currentGOWorkspace) {
				dlvArgs = dlvArgs.concat([dirname.substr(currentGOWorkspace.length + 1)]);
			}
			dlvArgs = dlvArgs.concat(['--headless=true', '--listen=' + host + ':' + port.toString()]);
			if (!this.isApiV1) {
				dlvArgs.push('--api-version=2');
			}

			if (launchArgs.showLog) {
				dlvArgs = dlvArgs.concat(['--log=' + launchArgs.showLog.toString()]);
			}
			if (launchArgs.logOutput) {
				dlvArgs = dlvArgs.concat(['--log-output=' + launchArgs.logOutput]);
			}
			if (launchArgs.cwd) {
				dlvArgs = dlvArgs.concat(['--wd=' + launchArgs.cwd]);
			}
			if (launchArgs.buildFlags) {
				dlvArgs = dlvArgs.concat(['--build-flags=' + launchArgs.buildFlags]);
			}
			if (launchArgs.init) {
				dlvArgs = dlvArgs.concat(['--init=' + launchArgs.init]);
			}
			if (launchArgs.backend) {
				dlvArgs = dlvArgs.concat(['--backend=' + launchArgs.backend]);
			}
			if (launchArgs.output && mode === 'debug') {
				dlvArgs = dlvArgs.concat(['--output=' + launchArgs.output]);
			}
			if (launchArgs.args) {
				dlvArgs = dlvArgs.concat(['--', ...launchArgs.args]);
			}

			verbose(`Current working directory: ${dlvCwd}`);
			verbose(`Running: ${launchArgs.dlvToolPath} ${dlvArgs.join(' ')}`);

			this.debugProcess = spawn(launchArgs.dlvToolPath, dlvArgs, {
				cwd: dlvCwd,
				env,
			});

			function connectClient(port: number, host: string) {
				// Add a slight delay to avoid issues on Linux with
				// Delve failing calls made shortly after connection.
				setTimeout(() => {
					let client = Client.$create(port, host);
					client.connectSocket((err, conn) => {
						if (err) return reject(err);
						return resolve(conn);
					});
				}, 200);
			}

			this.debugProcess.stderr.on('data', chunk => {
				let str = chunk.toString();
				if (this.onstderr) { this.onstderr(str); }
			});
			this.debugProcess.stdout.on('data', chunk => {
				let str = chunk.toString();
				if (this.onstdout) { this.onstdout(str); }
				if (!serverRunning) {
					serverRunning = true;
					connectClient(port, host);
				}
			});
			this.debugProcess.on('close', (code) => {
				// TODO: Report `dlv` crash to user.
				logError('Process exiting with code: ' + code);
				if (this.onclose) { this.onclose(code); }
			});
			this.debugProcess.on('error', function (err) {
				reject(err);
			});
		});
	}

	call<T>(command: string, args: any[], callback: (err: Error, results: T) => void) {
		this.connection.then(conn => {
			conn.call('RPCServer.' + command, args, callback);
		}, err => {
			callback(err, null);
		});
	}

	callPromise<T>(command: string, args: any[]): Thenable<T> {
		return new Promise<T>((resolve, reject) => {
			this.connection.then(conn => {
				conn.call<T>('RPCServer.' + command, args, (err, res) => {
					if (err) return reject(err);
					resolve(res);
				});
			}, err => {
				reject(err);
			});
		});
	}

	close(): Thenable<void> {
		verbose('HaltRequest');

		return new Promise(resolve => {
			let timeoutToken: NodeJS.Timer;
			if (this.debugProcess) {
				timeoutToken = setTimeout(() => {
					verbose('Killing debug process manually as we could not halt and detach delve in time');
					killTree(this.debugProcess.pid);
					resolve();
				}, 1000);
			}

			this.callPromise('Command', [{ name: 'halt' }]).then(() => {
				if (timeoutToken) {
					clearTimeout(timeoutToken);
				}
				verbose('HaltResponse');
				if (!this.debugProcess) {
					verbose('RestartRequest');
					return this.callPromise('Restart', this.isApiV1 ? [] : [{ position: '', resetArgs: false, newArgs: [] }])
						.then(null, err => {
							verbose('RestartResponse');
							logError(`Failed to restart - ${(err || '').toString()}`);
						})
						.then(() => resolve());
				} else {
					verbose('DetachRequest');
					return this.callPromise('Detach', [this.isApiV1 ? true : { Kill: true }])
						.then(null, err => {
							verbose('DetachResponse');
							logError(`Killing debug process manually as we failed to detach - ${(err || '').toString()}`);
							killTree(this.debugProcess.pid);
						})
						.then(() => resolve());
				}
			}, err => {
				const errMsg = err ? err.toString() : '';
				if (errMsg.endsWith('has exited with status 0')) {
					if (timeoutToken) {
						clearTimeout(timeoutToken);
					}
					return resolve();
				}
				logError('Failed to halt - ' + errMsg.toString());
			});
		});
	}
}

class GoDebugSession extends DebugSession {

	private _variableHandles: Handles<DebugVariable>;
	private breakpoints: Map<string, DebugBreakpoint[]>;
	private skipStopEventOnce: boolean;
	private threads: Set<number>;
	private debugState: DebuggerState;
	private delve: Delve;
	private localPathSeparator: string;
	private remotePathSeparator: string;
	private packageInfo = new Map<string, string>();
	private launchArgs: LaunchRequestArguments;

	private readonly initdone = 'initdone·';

	public constructor(debuggerLinesStartAt1: boolean, isServer: boolean = false) {
		super(debuggerLinesStartAt1, isServer);
		this._variableHandles = new Handles<DebugVariable>();
		this.skipStopEventOnce = false;
		this.threads = new Set<number>();
		this.debugState = null;
		this.delve = null;
		this.breakpoints = new Map<string, DebugBreakpoint[]>();

		const logPath = path.join(os.tmpdir(), 'vscode-go-debug.txt');
		logger.init(e => this.sendEvent(e), logPath, isServer);
	}

	protected initializeRequest(response: DebugProtocol.InitializeResponse, args: DebugProtocol.InitializeRequestArguments): void {
		verbose('InitializeRequest');
		// This debug adapter implements the configurationDoneRequest.
		response.body.supportsConfigurationDoneRequest = true;
		response.body.supportsSetVariable = true;
		this.sendResponse(response);
		verbose('InitializeResponse');
	}

	protected findPathSeperator(path) {
		if (/^(\w:[\\/]|\\\\)/.test(path)) return '\\';
		return path.includes('/') ? '/' : '\\';
	}

	protected launchRequest(response: DebugProtocol.LaunchResponse, args: LaunchRequestArguments): void {
		this.launchArgs = args;
		const logLevel = args.trace === 'verbose' ?
			logger.LogLevel.Verbose :
			args.trace ? logger.LogLevel.Log :
				logger.LogLevel.Error;
		logger.setMinLogLevel(logLevel);

		if (!args.program) {
			this.sendErrorResponse(response, 3000, 'Failed to continue: The program attribute is missing in the debug configuration in launch.json');
			return;
		}

		// Launch the Delve debugger on the program
		let localPath = args.program;
		let remotePath = args.remotePath || '';
		let port = args.port || random(2000, 50000);
		let host = args.host || '127.0.0.1';

		if (remotePath.length > 0) {
			this.localPathSeparator = this.findPathSeperator(localPath);
			this.remotePathSeparator = this.findPathSeperator(remotePath);

			let llist = localPath.split(/\/|\\/).reverse();
			let rlist = remotePath.split(/\/|\\/).reverse();
			let i = 0;
			for (; i < llist.length; i++) if (llist[i] !== rlist[i] || llist[i] === 'src') break;

			if (i) {
				localPath = llist.reverse().slice(0, -i).join(this.localPathSeparator) + this.localPathSeparator;
				remotePath = rlist.reverse().slice(0, -i).join(this.remotePathSeparator) + this.remotePathSeparator;
			} else if ((remotePath.endsWith('\\')) || (remotePath.endsWith('/'))) {
				remotePath = remotePath.substring(0, remotePath.length - 1);
			}
		}

		this.delve = new Delve(remotePath, port, host, localPath, args);
		this.delve.onstdout = (str: string) => {
			this.sendEvent(new OutputEvent(str, 'stdout'));
		};
		this.delve.onstderr = (str: string) => {
			this.sendEvent(new OutputEvent(str, 'stderr'));
		};
		this.delve.onclose = (code) => {
			if (code !== 0) {
				this.sendErrorResponse(response, 3000, 'Failed to continue: Check the debug console for details.');
			}
			verbose('Sending TerminatedEvent as delve is closed');
			this.sendEvent(new TerminatedEvent());
		};

		this.delve.connection.then(() => {
			if (!this.delve.noDebug) {
				this.delve.call<GetVersionOut>('GetVersion', [], (err, out) => {
					if (err) {
						logError(err);
						return this.sendErrorResponse(response, 2001, 'Failed to get remote server version: "{e}"', { e: err.toString() });
					}
					let clientVersion = this.delve.isApiV1 ? 1 : 2;
					if (out.APIVersion !== clientVersion) {
						const errorMessage = `The remote server is running on delve v${out.APIVersion} API and the client is running v${clientVersion} API. Change the version used on the client by using the setting "apiVersion" to true or false as appropriate.`;
						logError(errorMessage);
						return this.sendErrorResponse(response,
							3000,
							errorMessage);
					}
				});

				this.sendEvent(new InitializedEvent());
				verbose('InitializeEvent');
			}
			this.sendResponse(response);
		}, err => {
			this.sendErrorResponse(response, 3000, 'Failed to continue: "{e}"', { e: err.toString() });
			verbose('ContinueResponse');
		});
	}

	protected disconnectRequest(response: DebugProtocol.DisconnectResponse, args: DebugProtocol.DisconnectArguments): void {
		verbose('DisconnectRequest');
		this.delve.close().then(() => {
			verbose('DisconnectRequest to parent');
			super.disconnectRequest(response, args);
			verbose('DisconnectResponse');
		});
	}

	protected configurationDoneRequest(response: DebugProtocol.ConfigurationDoneResponse, args: DebugProtocol.ConfigurationDoneArguments): void {
		verbose('ConfigurationDoneRequest');

		if (this.launchArgs.stopOnEntry) {
			this.sendEvent(new StoppedEvent('breakpoint', 0));
			verbose('StoppedEvent("breakpoint")');
			this.sendResponse(response);
		} else {
			this.continueRequest(<DebugProtocol.ContinueResponse>response);
		}
	}

	protected toDebuggerPath(path: string): string {
		if (this.delve.remotePath.length === 0) {
			return this.convertClientPathToDebugger(path);
		}
		return path.replace(this.delve.program, this.delve.remotePath).split(this.localPathSeparator).join(this.remotePathSeparator);
	}

	protected toLocalPath(pathToConvert: string): string {
		if (this.delve.remotePath.length === 0) {
			return this.convertDebuggerPathToClient(pathToConvert);
		}

		// Fix for https://github.com/Microsoft/vscode-go/issues/1178
		// When the pathToConvert is under GOROOT, replace the remote GOROOT with local GOROOT
		if (!pathToConvert.startsWith(this.delve.remotePath)) {
			let index = pathToConvert.indexOf(`${this.remotePathSeparator}src${this.remotePathSeparator}`);
			let goroot = process.env['GOROOT'];
			if (goroot && index > 0) {
				return path.join(goroot, pathToConvert.substr(index));
			}
		}
		return pathToConvert.replace(this.delve.remotePath, this.delve.program).split(this.remotePathSeparator).join(this.localPathSeparator);
	}

	private setBreakPoints(response: DebugProtocol.SetBreakpointsResponse, args: DebugProtocol.SetBreakpointsArguments): Thenable<void> {
		let file = normalizePath(args.source.path);
		if (!this.breakpoints.get(file)) {
			this.breakpoints.set(file, []);
		}
		let remoteFile = this.toDebuggerPath(file);

		return Promise.all(this.breakpoints.get(file).map(existingBP => {
			verbose('Clearing: ' + existingBP.id);
			return this.delve.callPromise('ClearBreakpoint', [this.delve.isApiV1 ? existingBP.id : { Id: existingBP.id }]);
		})).then(() => {
			verbose('All cleared');
			return Promise.all(args.breakpoints.map(breakpoint => {
				if (this.delve.remotePath.length === 0) {
					verbose('Creating on: ' + file + ':' + breakpoint.line);
				} else {
					verbose('Creating on: ' + file + ' (' + remoteFile + ') :' + breakpoint.line);
				}
				let breakpointIn = <DebugBreakpoint>{};
				breakpointIn.file = remoteFile;
				breakpointIn.line = breakpoint.line;
				breakpointIn.loadArgs = this.delve.loadConfig;
				breakpointIn.loadLocals = this.delve.loadConfig;
				breakpointIn.cond = breakpoint.condition;
				return this.delve.callPromise('CreateBreakpoint', [this.delve.isApiV1 ? breakpointIn : { Breakpoint: breakpointIn }]).then(null, err => {
					verbose('Error on CreateBreakpoint: ' + err.toString());
					return null;
				});
			}));
		}).then(newBreakpoints => {
			if (!this.delve.isApiV1) {
				// Unwrap breakpoints from v2 apicall
				newBreakpoints = newBreakpoints.map((bp, i) => {
					return bp ? bp.Breakpoint : null;
				});
			}
			verbose('All set:' + JSON.stringify(newBreakpoints));
			let breakpoints = newBreakpoints.map((bp, i) => {
				if (bp) {
					return { verified: true, line: bp.line };
				} else {
					return { verified: false, line: args.lines[i] };
				}
			});
			this.breakpoints.set(file, newBreakpoints.filter(x => !!x));
			return breakpoints;
		}).then(breakpoints => {
			response.body = { breakpoints };
			this.sendResponse(response);
			verbose('SetBreakPointsResponse');
		}, err => {
			this.sendErrorResponse(response, 2002, 'Failed to set breakpoint: "{e}"', { e: err.toString() });
			logError(err);
		});
	}

<<<<<<< HEAD
	private updateThreads(goroutines: DebugGoroutine[]): void {
		// Assume we need to stop all the threads we saw before...
		let needsToBeStopped = new Set<number>();
		this.threads.forEach(id => needsToBeStopped.add(id));
		for (let goroutine of goroutines) {
			// ...but delete from list of threads to stop if we still see it
			needsToBeStopped.delete(goroutine.id);
			if (!this.threads.has(goroutine.id)) {
				// Send started event if it's new
				this.sendEvent(new ThreadEvent('started', goroutine.id));
			}
			this.threads.add(goroutine.id);
		}
		// Send existed event if it's no longer there
		needsToBeStopped.forEach(id => {
			this.sendEvent(new ThreadEvent('exited', id));
			this.threads.delete(id);
		});
=======
	protected setBreakPointsRequest(response: DebugProtocol.SetBreakpointsResponse, args: DebugProtocol.SetBreakpointsArguments): void {
		verbose('SetBreakPointsRequest');
		if (!this.continueRequestRunning) {
			this.setBreakPoints(response, args);
		} else {
			this.skipStopEventOnce = true;
			this.delve.callPromise('Command', [{ name: 'halt' }]).then(() => {
				return this.setBreakPoints(response, args);
			}, err => {
				this.sendErrorResponse(response, 2002, 'Failed to set breakpoint: "{e}"', { e: err.toString() });
				logError(err);
			}).then(() => {
				return this.continue();
			});
		}
>>>>>>> 003a3e57
	}

	protected threadsRequest(response: DebugProtocol.ThreadsResponse): void {
		if (this.continueRequestRunning) {
			// Thread request to delve is syncronous and will block if a previous async continue request didn't return
			response.body = { threads: [new Thread(1, 'Dummy')] };
			return this.sendResponse(response);
		}
		verbose('ThreadsRequest');
		this.delve.call<DebugGoroutine[] | ListGoroutinesOut>('ListGoroutines', [], (err, out) => {
			if (this.debugState && this.debugState.exited) {
				// If the program exits very quickly, the initial threadsRequest will complete after it has exited.
				// A TerminatedEvent has already been sent. Ignore the err returned in this case.
				response.body = { threads: [] };
				return this.sendResponse(response);
			}

			if (err) {
				logError('Failed to get threads - ' + err.toString());
				return this.sendErrorResponse(response, 2003, 'Unable to display threads: "{e}"', { e: err.toString() });
			}
			const goroutines = this.delve.isApiV1 ? <DebugGoroutine[]>out : (<ListGoroutinesOut>out).Goroutines;
			verbose('goroutines', goroutines);
			this.updateThreads(goroutines);
			let threads = goroutines.map(goroutine =>
				new Thread(
					goroutine.id,
					goroutine.userCurrentLoc.function ? goroutine.userCurrentLoc.function.name : (goroutine.userCurrentLoc.file + '@' + goroutine.userCurrentLoc.line)
				)
			);
			response.body = { threads };
			this.sendResponse(response);
			verbose('ThreadsResponse', threads);
		});
	}

	protected stackTraceRequest(response: DebugProtocol.StackTraceResponse, args: DebugProtocol.StackTraceArguments): void {
		verbose('StackTraceRequest');
		// delve does not support frame paging, so we ask for a large depth
		let stackTraceIn = { id: args.threadId, depth: this.delve.stackTraceDepth };
		if (!this.delve.isApiV1) {
			Object.assign(stackTraceIn, { full: false, cfg: this.delve.loadConfig });
		}
		this.delve.call<DebugLocation[] | StacktraceOut>(this.delve.isApiV1 ? 'StacktraceGoroutine' : 'Stacktrace', [stackTraceIn], (err, out) => {
			if (err) {
				logError('Failed to produce stack trace!');
				return this.sendErrorResponse(response, 2004, 'Unable to produce stack trace: "{e}"', { e: err.toString() });
			}
			const locations = this.delve.isApiV1 ? <DebugLocation[]>out : (<StacktraceOut>out).Locations;
			verbose('locations', locations);
			let stackFrames = locations.map((location, i) =>
				new StackFrame(
					i,
					location.function ? location.function.name : '<unknown>',
					location.file === '<autogenerated>' ? null : new Source(
						basename(location.file),
						this.toLocalPath(location.file)
					),
					location.line,
					0
				)
			);
			if (args.startFrame > 0) {
				stackFrames = stackFrames.slice(args.startFrame);
			}
			if (args.levels > 0) {
				stackFrames = stackFrames.slice(0, args.levels);
			}
			response.body = { stackFrames, totalFrames: locations.length };
			this.sendResponse(response);
			verbose('StackTraceResponse');
		});
	}

	protected scopesRequest(response: DebugProtocol.ScopesResponse, args: DebugProtocol.ScopesArguments): void {
		verbose('ScopesRequest');
		const listLocalVarsIn = { goroutineID: this.debugState.currentGoroutine.id, frame: args.frameId };
		this.delve.call<DebugVariable[] | ListVarsOut>('ListLocalVars', this.delve.isApiV1 ? [listLocalVarsIn] : [{ scope: listLocalVarsIn, cfg: this.delve.loadConfig }], (err, out) => {
			if (err) {
				logError('Failed to list local variables - ' + err.toString());
				return this.sendErrorResponse(response, 2005, 'Unable to list locals: "{e}"', { e: err.toString() });
			}
			const locals = this.delve.isApiV1 ? <DebugVariable[]>out : (<ListVarsOut>out).Variables;
			verbose('locals', locals);
			this.addFullyQualifiedName(locals);
			let listLocalFunctionArgsIn = { goroutineID: this.debugState.currentGoroutine.id, frame: args.frameId };
			this.delve.call<DebugVariable[] | ListFunctionArgsOut>('ListFunctionArgs', this.delve.isApiV1 ? [listLocalFunctionArgsIn] : [{ scope: listLocalFunctionArgsIn, cfg: this.delve.loadConfig }], (err, outArgs) => {
				if (err) {
					logError('Failed to list function args - ' + err.toString());
					return this.sendErrorResponse(response, 2006, 'Unable to list args: "{e}"', { e: err.toString() });
				}
				const args = this.delve.isApiV1 ? <DebugVariable[]>outArgs : (<ListFunctionArgsOut>outArgs).Args;
				verbose('functionArgs', args);
				this.addFullyQualifiedName(args);
				let vars = args.concat(locals);

				let scopes = new Array<Scope>();
				let localVariables = {
					name: 'Local',
					addr: 0,
					type: '',
					realType: '',
					kind: 0,
					value: '',
					len: 0,
					cap: 0,
					children: vars,
					unreadable: '',
					fullyQualifiedName: '',
				};

				scopes.push(new Scope('Local', this._variableHandles.create(localVariables), false));
				response.body = { scopes };

				this.getPackageInfo(this.debugState).then(packageName => {
					if (!packageName) {
						this.sendResponse(response);
						verbose('ScopesResponse');
						return;
					}
					const filter = `^${packageName}\\.`;
					this.delve.call<DebugVariable[] | ListVarsOut>('ListPackageVars', this.delve.isApiV1 ? [filter] : [{ filter, cfg: this.delve.loadConfig }], (err, out) => {
						if (err) {
							logError('Failed to list global vars - ' + err.toString());
							return this.sendErrorResponse(response, 2007, 'Unable to list global vars: "{e}"', { e: err.toString() });
						}
						const globals = this.delve.isApiV1 ? <DebugVariable[]>out : (<ListVarsOut>out).Variables;
						let initdoneIndex = -1;
						for (let i = 0; i < globals.length; i++) {
							globals[i].name = globals[i].name.substr(packageName.length + 1);
							if (initdoneIndex === -1 && globals[i].name === this.initdone) {
								initdoneIndex = i;
							}
						}
						if (initdoneIndex > -1) {
							globals.splice(initdoneIndex, 1);
						}
						verbose('global vars', globals);

						const globalVariables = {
							name: 'Global',
							addr: 0,
							type: '',
							realType: '',
							kind: 0,
							value: '',
							len: 0,
							cap: 0,
							children: globals,
							unreadable: '',
							fullyQualifiedName: '',
						};
						scopes.push(new Scope('Global', this._variableHandles.create(globalVariables), false));
						this.sendResponse(response);
						verbose('ScopesResponse');
					});
				});
			});
		});
	}

	private getPackageInfo(debugState: DebuggerState): Thenable<string> {
		if (!debugState.currentThread || !debugState.currentThread.file) {
			return Promise.resolve(null);
		}
		const dir = path.dirname(this.delve.remotePath.length ? this.toLocalPath(debugState.currentThread.file) : debugState.currentThread.file);
		if (this.packageInfo.has(dir)) {
			return Promise.resolve(this.packageInfo.get(dir));
		}
		return new Promise(resolve => {
			execFile(getBinPathWithPreferredGopath('go', []), ['list', '-f', '{{.Name}} {{.ImportPath}}'], { cwd: dir, env: this.delve.dlvEnv }, (err, stdout, stderr) => {
				if (err || stderr || !stdout) {
					logError(`go list failed on ${dir}: ${stderr || err}`);
					return resolve();
				}
				if (stdout.split('\n').length !== 2) {
					logError(`Cannot determine package for ${dir}`);
					return resolve();
				}
				const spaceIndex = stdout.indexOf(' ');
				resolve(stdout.substr(0, spaceIndex) === 'main' ? 'main' : stdout.substr(spaceIndex).trim());
			});
		});
	}

	private convertDebugVariableToProtocolVariable(v: DebugVariable, i: number): { result: string; variablesReference: number; } {
		if (v.kind === GoReflectKind.UnsafePointer) {
			return {
				result: `unsafe.Pointer(0x${v.children[0].addr.toString(16)})`,
				variablesReference: 0
			};
		} else if (v.kind === GoReflectKind.Ptr) {
			if (v.children[0].addr === 0) {
				return {
					result: 'nil <' + v.type + '>',
					variablesReference: 0
				};
			} else if (v.children[0].type === 'void') {
				return {
					result: 'void',
					variablesReference: 0
				};
			} else {
				if (v.children[0].children.length > 0) {
					v.children[0].fullyQualifiedName = v.fullyQualifiedName;
					v.children[0].children.forEach(child => {
						child.fullyQualifiedName = v.fullyQualifiedName + '.' + child.name;
					});
				}
				return {
					result: `<${v.type}>(0x${v.children[0].addr.toString(16)})`,
					variablesReference: v.children.length > 0 ? this._variableHandles.create(v) : 0
				};
			}
		} else if (v.kind === GoReflectKind.Slice) {
			return {
				result: '<' + v.type + '> (length: ' + v.len + ', cap: ' + v.cap + ')',
				variablesReference: this._variableHandles.create(v)
			};
		} else if (v.kind === GoReflectKind.Array) {
			return {
				result: '<' + v.type + '>',
				variablesReference: this._variableHandles.create(v)
			};
		} else if (v.kind === GoReflectKind.String) {
			let val = v.value;
			let byteLength = Buffer.byteLength(val || '');
			if (v.value && byteLength < v.len) {
				val += `...+${v.len - byteLength} more`;
			}
			return {
				result: v.unreadable ? ('<' + v.unreadable + '>') : ('"' + val + '"'),
				variablesReference: 0
			};
		} else {
			return {
				result: v.value || ('<' + v.type + '>'),
				variablesReference: v.children.length > 0 ? this._variableHandles.create(v) : 0
			};
		}
	}

	protected variablesRequest(response: DebugProtocol.VariablesResponse, args: DebugProtocol.VariablesArguments): void {
		verbose('VariablesRequest');
		let vari = this._variableHandles.get(args.variablesReference);
		let variables;
		if (vari.kind === GoReflectKind.Array || vari.kind === GoReflectKind.Slice) {
			variables = vari.children.map((v, i) => {
				let { result, variablesReference } = this.convertDebugVariableToProtocolVariable(v, i);
				return {
					name: '[' + i + ']',
					value: result,
					evaluateName: vari.fullyQualifiedName + '[' + i + ']',
					variablesReference
				};
			});
		} else if (vari.kind === GoReflectKind.Map) {
			variables = [];
			for (let i = 0; i < vari.children.length; i += 2) {
				if (i + 1 >= vari.children.length) {
					break;
				}
				let mapKey = this.convertDebugVariableToProtocolVariable(vari.children[i], i);
				let mapValue = this.convertDebugVariableToProtocolVariable(vari.children[i + 1], i + 1);
				variables.push({
					name: mapKey.result,
					value: mapValue.result,
					evaluateName: vari.fullyQualifiedName + '[' + mapKey.result + ']',
					variablesReference: mapValue.variablesReference
				});
			}
		} else {
			variables = vari.children.map((v, i) => {
				let { result, variablesReference } = this.convertDebugVariableToProtocolVariable(v, i);
				if (v.fullyQualifiedName === undefined) {
					v.fullyQualifiedName = vari.fullyQualifiedName + '.' + v.name;
				}
				return {
					name: v.name,
					value: result,
					evaluateName: v.fullyQualifiedName,
					variablesReference
				};
			});
		}
		response.body = { variables };
		this.sendResponse(response);
		verbose('VariablesResponse', JSON.stringify(variables, null, ' '));
	}

	private handleReenterDebug(reason: string): void {
		if (this.debugState.exited) {
			this.sendEvent(new TerminatedEvent());
			verbose('TerminatedEvent');
		} else {
			// [TODO] Can we avoid doing this? https://github.com/Microsoft/vscode/issues/40#issuecomment-161999881
			this.delve.call<DebugGoroutine[] | ListGoroutinesOut>('ListGoroutines', [], (err, out) => {
				if (err) {
					logError('Failed to get threads - ' + err.toString());
				}
				const goroutines = this.delve.isApiV1 ? <DebugGoroutine[]>out : (<ListGoroutinesOut>out).Goroutines;
				this.updateThreads(goroutines);
				if (!this.debugState.currentGoroutine && goroutines.length > 0) {
					this.debugState.currentGoroutine = goroutines[0];
				}

				if (this.skipStopEventOnce) {
					this.skipStopEventOnce = false;
					return;
				}

				let stoppedEvent = new StoppedEvent(reason, this.debugState.currentGoroutine.id);
				(<any>stoppedEvent.body).allThreadsStopped = true;
				this.sendEvent(stoppedEvent);
				verbose('StoppedEvent("' + reason + '")');
			});
		}
	}

	private continueEpoch = 0;
	private continueRequestRunning = false;
	private continue(): void {
		this.continueEpoch++;
		let closureEpoch = this.continueEpoch;
		this.continueRequestRunning = true;
		this.delve.call<DebuggerState | CommandOut>('Command', [{ name: 'continue' }], (err, out) => {
			if (closureEpoch === this.continueEpoch) {
				this.continueRequestRunning = false;
			}
			if (err) {
				logError('Failed to continue - ' + err.toString());
			}
			const state = this.delve.isApiV1 ? <DebuggerState>out : (<CommandOut>out).State;
			verbose('continue state', state);
			this.debugState = state;
			this.handleReenterDebug('breakpoint');
		});
	}

	protected continueRequest(response: DebugProtocol.ContinueResponse): void {
		verbose('ContinueRequest');
		this.continue();
		this.sendResponse(response);
		verbose('ContinueResponse');
	}

	protected nextRequest(response: DebugProtocol.NextResponse): void {
		verbose('NextRequest');
		this.delve.call<DebuggerState | CommandOut>('Command', [{ name: 'next' }], (err, out) => {
			if (err) {
				logError('Failed to next - ' + err.toString());
			}
			const state = this.delve.isApiV1 ? <DebuggerState>out : (<CommandOut>out).State;
			verbose('next state', state);
			this.debugState = state;
			this.handleReenterDebug('step');
		});
		this.sendResponse(response);
		verbose('NextResponse');
	}

	protected stepInRequest(response: DebugProtocol.StepInResponse): void {
		verbose('StepInRequest');
		this.delve.call<DebuggerState | CommandOut>('Command', [{ name: 'step' }], (err, out) => {
			if (err) {
				logError('Failed to step - ' + err.toString());
			}
			const state = this.delve.isApiV1 ? <DebuggerState>out : (<CommandOut>out).State;
			verbose('stop state', state);
			this.debugState = state;
			this.handleReenterDebug('step');
		});
		this.sendResponse(response);
		verbose('StepInResponse');
	}

	protected stepOutRequest(response: DebugProtocol.StepOutResponse): void {
		verbose('StepOutRequest');
		this.delve.call<DebuggerState | CommandOut>('Command', [{ name: 'stepOut' }], (err, out) => {
			if (err) {
				logError('Failed to stepout - ' + err.toString());
			}
			const state = this.delve.isApiV1 ? <DebuggerState>out : (<CommandOut>out).State;
			verbose('stepout state', state);
			this.debugState = state;
			this.handleReenterDebug('step');
		});
		this.sendResponse(response);
		verbose('StepOutResponse');
	}

	protected pauseRequest(response: DebugProtocol.PauseResponse): void {
		verbose('PauseRequest');
		this.delve.call<DebuggerState | CommandOut>('Command', [{ name: 'halt' }], (err, out) => {
			if (err) {
				logError('Failed to halt - ' + err.toString());
				return this.sendErrorResponse(response, 2010, 'Unable to halt execution: "{e}"', { e: err.toString() });
			}
			const state = this.delve.isApiV1 ? <DebuggerState>out : (<CommandOut>out).State;
			verbose('pause state', state);
			this.debugState = state;
			this.handleReenterDebug('pause');
		});
		this.sendResponse(response);
		verbose('PauseResponse');
	}

	protected evaluateRequest(response: DebugProtocol.EvaluateResponse, args: DebugProtocol.EvaluateArguments): void {
		verbose('EvaluateRequest');
		const scope = {
			goroutineID: this.debugState.currentGoroutine.id,
			frame: args.frameId
		};
		let evalSymbolArgs = this.delve.isApiV1 ? {
			symbol: args.expression,
			scope
		} : {
				Expr: args.expression,
				Scope: scope,
				Cfg: this.delve.loadConfig
			};
		this.delve.call<EvalOut | DebugVariable>(this.delve.isApiV1 ? 'EvalSymbol' : 'Eval', [evalSymbolArgs], (err, out) => {
			if (err) {
				logError('Failed to eval expression: ', JSON.stringify(evalSymbolArgs, null, ' '), '\n\rEval error:', err.toString());
				return this.sendErrorResponse(response, 2009, 'Unable to eval expression: "{e}"', { e: err.toString() });
			}
			const variable = this.delve.isApiV1 ? <DebugVariable>out : (<EvalOut>out).Variable;
			response.body = this.convertDebugVariableToProtocolVariable(variable, 0);
			this.sendResponse(response);
			verbose('EvaluateResponse');
		});
	}

	protected setVariableRequest(response: DebugProtocol.SetVariableResponse, args: DebugProtocol.SetVariableArguments): void {
		verbose('SetVariableRequest');
		const scope = {
			goroutineID: this.debugState.currentGoroutine.id
		};
		const setSymbolArgs = {
			Scope: scope,
			Symbol: args.name,
			Value: args.value
		};
		this.delve.call(this.delve.isApiV1 ? 'SetSymbol' : 'Set', [setSymbolArgs], (err) => {
			if (err) {
				const errMessage = `Failed to set variable: ${err.toString()}`;
				logError(errMessage);
				return this.sendErrorResponse(response, 2010, errMessage);
			}
			response.body = { value: args.value };
			this.sendResponse(response);
			verbose('SetVariableResponse');
		});
	}

	private addFullyQualifiedName(variables: DebugVariable[]) {
		variables.forEach(local => {
			local.fullyQualifiedName = local.name;
			local.children.forEach(child => {
				child.fullyQualifiedName = local.name;
			});
		});
	}
}

function random(low: number, high: number): number {
	return Math.floor(Math.random() * (high - low) + low);
}

function killTree(processId: number): void {
	if (process.platform === 'win32') {
		const TASK_KILL = 'C:\\Windows\\System32\\taskkill.exe';

		// when killing a process in Windows its child processes are *not* killed but become root processes.
		// Therefore we use TASKKILL.EXE
		try {
			execSync(`${TASK_KILL} /F /T /PID ${processId}`);
		} catch (err) {
		}
	} else {
		// on linux and OS X we kill all direct and indirect child processes as well
		try {
			const cmd = path.join(__dirname, '../../../scripts/terminateProcess.sh');
			spawnSync(cmd, [processId.toString()]);
		} catch (err) {
		}
	}
}

DebugSession.run(GoDebugSession);<|MERGE_RESOLUTION|>--- conflicted
+++ resolved
@@ -754,7 +754,6 @@
 		});
 	}
 
-<<<<<<< HEAD
 	private updateThreads(goroutines: DebugGoroutine[]): void {
 		// Assume we need to stop all the threads we saw before...
 		let needsToBeStopped = new Set<number>();
@@ -773,7 +772,8 @@
 			this.sendEvent(new ThreadEvent('exited', id));
 			this.threads.delete(id);
 		});
-=======
+	}
+
 	protected setBreakPointsRequest(response: DebugProtocol.SetBreakpointsResponse, args: DebugProtocol.SetBreakpointsArguments): void {
 		verbose('SetBreakPointsRequest');
 		if (!this.continueRequestRunning) {
@@ -789,7 +789,6 @@
 				return this.continue();
 			});
 		}
->>>>>>> 003a3e57
 	}
 
 	protected threadsRequest(response: DebugProtocol.ThreadsResponse): void {
